--- conflicted
+++ resolved
@@ -177,18 +177,7 @@
         return existingSourceIdsSet;
       }
 
-<<<<<<< HEAD
-      const formattedSourceIds = sourceIds.map((sourceId) => `WAID:${sourceId.replace('WAID:', '')}`); // Make sure the sourceId is always formatted as WAID:1234567890
-      let query: string;
-      if (conversationId) {
-        query = 'SELECT source_id FROM messages WHERE source_id = ANY($1) AND conversation_id = $2';
-      } else {
-        query = 'SELECT source_id FROM messages WHERE source_id = ANY($1)';
-      }
-
-=======
       const formattedSourceIds = sourceIds.map((sourceId) => `WAID:${sourceId.replace('WAID:', '')}`);
->>>>>>> 0b2d8a75
       const pgClient = postgresClient.getChatwootConnection();
       
       const params = conversationId 
@@ -349,7 +338,6 @@
 
       this.deleteHistoryMessages(instance);
       this.deleteRepositoryMessagesCache(instance);
-      return 0;
     }
   }
 
